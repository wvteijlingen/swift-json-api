--- conflicted
+++ resolved
@@ -264,7 +264,6 @@
 	/// - parameter linkedType:     The type of the linked resource as it is defined on the parent resource.
 	///
 	/// - returns: The extracted relationship or nil if no relationship with the given key was found in the data.
-<<<<<<< HEAD
 //	fileprivate func extractToOneRelationship(_ key: String, from serializedData: JSON, linkedType: ResourceType) -> Resource? {
 //		var resource: Resource? = nil
 //		
@@ -292,35 +291,6 @@
 //		
 //		return resource
 //	}
-=======
-	fileprivate func extractToOneRelationship(_ key: String, from serializedData: JSON, linkedType: ResourceType) -> Resource? {
-		var resource: Resource? = nil
-		
-		if let linkData = serializedData["relationships"][key].dictionary {
-			let type = linkData["data"]?["type"].string ?? linkedType
-			
-			if let id = linkData["data"]?["id"].string {
-				do {
-					resource = try resourceFactory.dispense(type, id: id, pool: &resourcePool)
-				} catch {
-					resource = try! resourceFactory.dispense(linkedType, id: id, pool: &resourcePool)
-				}
-			} else {
-				do {
-					resource = try resourceFactory.instantiate(type)
-				} catch {
-					resource = try! resourceFactory.instantiate(linkedType)
-				}
-			}
-			
-			if let resourceURL = linkData["links"]?["related"].url {
-				resource!.url = resourceURL
-			}
-		}
-		
-		return resource
-	}
->>>>>>> ee1ad2be
 
 	/// Extracts the to-many relationship for the given key from the passed serialized data.
 	/// This method supports both the array of IDs form and the resource object forms.
@@ -347,30 +317,12 @@
 //		return resourceCollection
 //	}
 
-<<<<<<< HEAD
-=======
-		if let linkData = serializedData["relationships"][key].dictionary {
-			let resourcesURL: URL? = linkData["links"]?["related"].url
-			let linkURL: URL? = linkData["links"]?["self"].url
-			
-			if let linkage = linkData["data"]?.array {
-				let mappedLinkage = linkage.map { ResourceIdentifier(type: $0["type"].stringValue, id: $0["id"].stringValue) }
-				resourceCollection = LinkedResourceCollection(resourcesURL: resourcesURL, linkURL: linkURL, linkage: mappedLinkage)
-			} else {
-				resourceCollection = LinkedResourceCollection(resourcesURL: resourcesURL, linkURL: linkURL, linkage: nil)
-			}
-		}
-		
-		return resourceCollection
-	}
-	
->>>>>>> ee1ad2be
+
 	/// Extract the relationship data from the given JSON.
 	///
 	/// - parameter linkData: The JSON from which to extract relationship data.
 	///
 	/// - returns: A RelationshipData object.
-<<<<<<< HEAD
 //	fileprivate func extractRelationshipData(_ linkData: JSON) -> RelationshipData {
 //		let selfURL = linkData["links"]["self"].URL
 //		let relatedURL = linkData["links"]["related"].URL
@@ -388,25 +340,6 @@
 //		
 //		return RelationshipData(selfURL: selfURL, relatedURL: relatedURL, data: data)
 //	}
-=======
-	fileprivate func extractRelationshipData(_ linkData: JSON) -> RelationshipData {
-		let selfURL = linkData["links"]["self"].url
-		let relatedURL = linkData["links"]["related"].url
-		let data: [ResourceIdentifier]?
-		
-		if let toOne = linkData["data"].dictionary {
-			data = [ResourceIdentifier(type: toOne["type"]!.stringValue, id: toOne["id"]!.stringValue)]
-		} else if let toMany = linkData["data"].array {
-			data = toMany.map { JSON -> ResourceIdentifier in
-				return ResourceIdentifier(type: JSON["type"].stringValue, id: JSON["id"].stringValue)
-			}
-		} else {
-			data = nil
-		}
-		
-		return RelationshipData(selfURL: selfURL, relatedURL: relatedURL, data: data)
-	}
->>>>>>> ee1ad2be
 	
 	/// Resolves the relations of the fetched resources.
 	fileprivate func resolveRelationships() {
