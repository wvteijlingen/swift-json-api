<<<<<<< HEAD
github "SwiftyJSON/SwiftyJSON" ~> 3.1
github "Thomvis/BrightFutures" ~> 5.0
github "ZeWo/reflection" ~> 0.14
=======
github "SwiftyJSON/SwiftyJSON" ~> 3.1.4
github "Thomvis/BrightFutures" ~> 5.0
>>>>>>> ee1ad2be
<|MERGE_RESOLUTION|>--- conflicted
+++ resolved
@@ -1,8 +1,3 @@
-<<<<<<< HEAD
-github "SwiftyJSON/SwiftyJSON" ~> 3.1
-github "Thomvis/BrightFutures" ~> 5.0
-github "ZeWo/reflection" ~> 0.14
-=======
 github "SwiftyJSON/SwiftyJSON" ~> 3.1.4
 github "Thomvis/BrightFutures" ~> 5.0
->>>>>>> ee1ad2be
+github "ZeWo/reflection" ~> 0.14